"""
# app/services/calendar.py
This module provides a service for managing Google Calendar events.
It includes methods to add, remove, update, and list events in a Google Calendar.
It uses the Google Calendar API to interact with the calendar.
"""

import os
from datetime import datetime, timedelta
from clients.google import GoogleClient
from config.logger import LoggerConfig
from services.discord import DiscordService


class GoogleCalendarService:
    """
    Service for managing Google Calendar events.
    This service provides methods to add, remove, update, and list events in a Google Calendar.
    It uses the Google Calendar API to interact with the calendar.
    Attributes:
        discord_service (DiscordService): Service for interacting with Discord events.
        service (Resource): Google Calendar service instance.
        logger (LoggerConfig): Logger instance for logging events and errors.
        calendar_id (str): The ID of the calendar to interact with.
    Methods:
        add_event: Adds a 1-hour event to the calendar.
        remove_event: Removes an event from the calendar by its ID.
        update_event: Updates an existing event in the calendar.
        list_events: Lists events in the calendar.
        sync_discord_events: Syncs scheduled events from Discord and adds them to the Google Calendar.
    """

    def __init__(self):
        self.discord_service = (
            DiscordService()
        )  # Assuming DiscordService is defined elsewhere
        self.service = GoogleClient().get_calendar_service()
        self.logger = LoggerConfig(__name__).get_logger()
        self.calendar_id = os.getenv(
            "CALENDAR_ID", "primary"
        )  # Default to primary calendar if not set

    def add_event(self, summary, start_time, description=None, location=None) -> dict:
        """
        Adds a 1-hour event to the calendar.

        :param summary: Event title
        :param start_time: Datetime object (UTC)
        :param description: Optional event description
        :param location: Optional event location
        """
        end_time = start_time + timedelta(hours=1)
        event = {
            "summary": summary,
            "description": description,
            "location": location,
            "start": {
                "dateTime": start_time.isoformat(),
                "timeZone": "UTC",
            },
            "end": {
                "dateTime": end_time.isoformat(),
                "timeZone": "UTC",
            },
        }
        created_event = (
            self.service.events()
            .insert(calendarId=self.calendar_id, body=event)
            .execute()
        )

        self.logger.info(f"Event created: {created_event.get('htmlLink')}")
        return created_event

    def remove_event(self, event_id) -> None:
        """
        Removes an event from the calendar by its ID.

        :param event_id: The ID of the event to remove
        """
        self.logger.info(f"Removing event with ID: {event_id}")
        self.service.events().delete(
            calendarId=self.calendar_id, eventId=event_id
        ).execute()

    def update_event(
        self, event_id, start_time, summary=None, description=None, location=None
    ) -> None:
        """
        Updates an existing event in the calendar.

        :param event_id: The ID of the event to update
        :param summary: New event title
        :param start_time: New start time as a datetime object (UTC)
        :param description: New event description
        :param location: New event location
        """
        self.logger.info(f"Updating event with ID: {event_id}")
        if start_time is None:
            raise ValueError("Start time must be provided for updating an event.")

        event = (
            self.service.events()
            .get(calendarId=self.calendar_id, eventId=event_id)
            .execute()
        )

        if summary:
            event["summary"] = summary
        if start_time:
            end_time = start_time + timedelta(hours=1)
            event["start"] = {
                "dateTime": start_time.isoformat(),
                "timeZone": "UTC",
            }
            event["end"] = {
                "dateTime": end_time.isoformat(),
                "timeZone": "UTC",
            }
        if description:
            event["description"] = description
        if location:
            event["location"] = location

        updated_event = (
            self.service.events()
            .update(calendarId=self.calendar_id, eventId=event_id, body=event)
            .execute()
        )

        self.logger.info(f"Event updated: {updated_event.get('htmlLink')}")

        return updated_event

    def list_events(self, time_min=None, time_max=None, max_results=10) -> list:
        """
        Lists events in the calendar.

        :param time_min: Minimum time for events (datetime object, optional)
        :param time_max: Maximum time for events (datetime object, optional)
        :param max_results: Maximum number of results to return
        :return: List of events
        """
        if time_min is None:
            time_min = datetime.utcnow()
        if time_max is None:
            time_max = datetime.utcnow() + timedelta(days=90)

        events_result = (
            self.service.events()
            .list(
                calendarId=self.calendar_id,
<<<<<<< HEAD
                timeMin=time_min.strftime("%Y-%m-%dT%H:%M:%SZ"),
                timeMax=time_max.strftime("%Y-%m-%dT%H:%M:%SZ"),
=======
                timeMin=time_min.isoformat().replace("+00:00", "Z"),
                timeMax=time_max.isoformat().replace("+00:00", "Z"),
>>>>>>> 57b5d76b
                maxResults=max_results,
                singleEvents=True,
                orderBy="startTime",
            )
            .execute()
        )

        events = events_result.get("items", [])
        if not events:
            self.logger.info("No upcoming events found.")

        return events

    def sync_discord_events(self) -> None:
        """
        Syncs scheduled events from Discord and adds them to the Google Calendar.
        This method should be called periodically to ensure the calendar is up-to-date.
        """
        discord_events = self.discord_service.list_scheduled_events()

        for event in discord_events:
            self.logger.info(f"Syncing Discord event: {event['name']}")

            start_time = datetime.fromisoformat(
                event["scheduled_start_time"].replace("Z", "+00:00")
            )

            existing_events = self.list_events(
                time_min=start_time - timedelta(minutes=5),  # small buffer
                time_max=start_time + timedelta(days=90)
            )
            matching_event = next(
                (e for e in existing_events if e.get("summary") == event["name"]),
                None
            )

            if not matching_event:
                # Event doesn't exist, create it
                self.add_event(
                    summary=event["name"],
                    start_time=start_time,
                    description=event.get("description"),
                    location=event.get("location"),
                )
                self.logger.info(f"Added new event: {event['name']} at {start_time.isoformat()}")
            else:
                # Check for any differences
                google_start = datetime.fromisoformat(
                    matching_event["start"]["dateTime"].replace("Z", "+00:00")
                )
                google_description = matching_event.get("description", "")
                google_location = matching_event.get("location", "")

                discord_description = event.get("description", "")
                discord_location = event.get("location", "")

                needs_update = (
                    google_start != start_time or
                    google_description != discord_description or
                    google_location != discord_location
                )

                if needs_update:
                    self.update_event(
                        event_id=matching_event["id"],
                        start_time=start_time,
                        summary=event["name"],
                        description=discord_description,
                        location=discord_location,
                    )
                    self.logger.info(f"Updated event: {event['name']} at {start_time.isoformat()}")
                else:
                    self.logger.info(f"No changes needed for event: {event['name']}")

        self.logger.info("Discord events synced with Google Calendar.")<|MERGE_RESOLUTION|>--- conflicted
+++ resolved
@@ -150,13 +150,8 @@
             self.service.events()
             .list(
                 calendarId=self.calendar_id,
-<<<<<<< HEAD
                 timeMin=time_min.strftime("%Y-%m-%dT%H:%M:%SZ"),
                 timeMax=time_max.strftime("%Y-%m-%dT%H:%M:%SZ"),
-=======
-                timeMin=time_min.isoformat().replace("+00:00", "Z"),
-                timeMax=time_max.isoformat().replace("+00:00", "Z"),
->>>>>>> 57b5d76b
                 maxResults=max_results,
                 singleEvents=True,
                 orderBy="startTime",
@@ -186,11 +181,10 @@
 
             existing_events = self.list_events(
                 time_min=start_time - timedelta(minutes=5),  # small buffer
-                time_max=start_time + timedelta(days=90)
+                time_max=start_time + timedelta(days=90),
             )
             matching_event = next(
-                (e for e in existing_events if e.get("summary") == event["name"]),
-                None
+                (e for e in existing_events if e.get("summary") == event["name"]), None
             )
 
             if not matching_event:
@@ -201,7 +195,9 @@
                     description=event.get("description"),
                     location=event.get("location"),
                 )
-                self.logger.info(f"Added new event: {event['name']} at {start_time.isoformat()}")
+                self.logger.info(
+                    f"Added new event: {event['name']} at {start_time.isoformat()}"
+                )
             else:
                 # Check for any differences
                 google_start = datetime.fromisoformat(
@@ -214,9 +210,9 @@
                 discord_location = event.get("location", "")
 
                 needs_update = (
-                    google_start != start_time or
-                    google_description != discord_description or
-                    google_location != discord_location
+                    google_start != start_time
+                    or google_description != discord_description
+                    or google_location != discord_location
                 )
 
                 if needs_update:
@@ -227,7 +223,9 @@
                         description=discord_description,
                         location=discord_location,
                     )
-                    self.logger.info(f"Updated event: {event['name']} at {start_time.isoformat()}")
+                    self.logger.info(
+                        f"Updated event: {event['name']} at {start_time.isoformat()}"
+                    )
                 else:
                     self.logger.info(f"No changes needed for event: {event['name']}")
 
